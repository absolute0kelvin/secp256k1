using namespace std;

#include <assert.h>
#include <stdint.h>
#include <string>

#include "num.h"
#include "field.h"

// #define VERIFY_MAGNITUDE 1
#define CONSTANT_TIME

namespace secp256k1 {

/** Implements arithmetic modulo FFFFFFFF FFFFFFFF FFFFFFFF FFFFFFFF FFFFFFFF FFFFFFFF FFFFFFFE FFFFFC2F,
 *  represented as 5 uint64_t's in base 2^52. The values are allowed to contain >52 each. In particular,
 *  each FieldElem has a 'magnitude' associated with it. Internally, a magnitude M means each element
 *  is at most M*(2^53-1), except the most significant one, which is limited to M*(2^49-1). All operations
 *  accept any input with magnitude at most M, and have different rules for propagating magnitude to their
 *  output.
 */

FieldElem::FieldElem(int x) {
    n[0] = x;
    n[1] = n[2] = n[3] = n[4] = 0;
#ifdef VERIFY_MAGNITUDE
    magnitude = 1;
    normalized = true;
#endif
}

FieldElem::FieldElem(const unsigned char *b32) {
    SetBytes(b32);
}

void FieldElem::Normalize() {
#ifdef CONSTANT_TIME
    NormalizeCT();
    return;
#else
    uint64_t c;
    if (n[0] > 0xFFFFFFFFFFFFFULL || n[1] > 0xFFFFFFFFFFFFFULL || n[2] > 0xFFFFFFFFFFFFFULL || n[3] > 0xFFFFFFFFFFFFFULL || n[4] > 0xFFFFFFFFFFFFULL) {
        c = n[0];
        uint64_t t0 = c & 0xFFFFFFFFFFFFFULL;
        c = (c >> 52) + n[1];
        uint64_t t1 = c & 0xFFFFFFFFFFFFFULL;
        c = (c >> 52) + n[2];
        uint64_t t2 = c & 0xFFFFFFFFFFFFFULL;
        c = (c >> 52) + n[3];
        uint64_t t3 = c & 0xFFFFFFFFFFFFFULL;
        c = (c >> 52) + n[4];
        uint64_t t4 = c & 0x0FFFFFFFFFFFFULL;
        c >>= 48;
        if (c) {
            c = c * 0x1000003D1ULL + t0;
            t0 = c & 0xFFFFFFFFFFFFFULL;
            c = (c >> 52) + t1;
            t1 = c & 0xFFFFFFFFFFFFFULL;
            c = (c >> 52) + t2;
            t2 = c & 0xFFFFFFFFFFFFFULL;
            c = (c >> 52) + t3;
            t3 = c & 0xFFFFFFFFFFFFFULL;
            c = (c >> 52) + t4;
            t4 = c & 0x0FFFFFFFFFFFFULL;
            c >>= 48;
        }
        n[0] = t0; n[1] = t1; n[2] = t2; n[3] = t3; n[4] = t4;
    }
    if (n[4] == 0xFFFFFFFFFFFFULL && n[3] == 0xFFFFFFFFFFFFFULL && n[2] == 0xFFFFFFFFFFFFFULL && n[1] == 0xFFFFFFFFFFFFF && n[0] >= 0xFFFFEFFFFFC2FULL) {
        n[4] = 0;
        n[3] = 0;
        n[2] = 0;
        n[1] = 0;
        n[0] -= 0xFFFFEFFFFFC2FULL;
    }
#ifdef VERIFY_MAGNITUDE
    magnitude = 1;
    normalized = true;
#endif
#endif
}

void FieldElem::NormalizeCT() {
    uint64_t c;
    c = n[0];
    uint64_t t0 = c & 0xFFFFFFFFFFFFFULL;
    c = (c >> 52) + n[1];
    uint64_t t1 = c & 0xFFFFFFFFFFFFFULL;
    c = (c >> 52) + n[2];
    uint64_t t2 = c & 0xFFFFFFFFFFFFFULL;
    c = (c >> 52) + n[3];
    uint64_t t3 = c & 0xFFFFFFFFFFFFFULL;
    c = (c >> 52) + n[4];
    uint64_t t4 = c & 0x0FFFFFFFFFFFFULL;
    c >>= 48;

    // The following code will not modify the t's if c is initially 0.
    c = c * 0x1000003D1ULL + t0;
    t0 = c & 0xFFFFFFFFFFFFFULL;
    c = (c >> 52) + t1;
    t1 = c & 0xFFFFFFFFFFFFFULL;
    c = (c >> 52) + t2;
    t2 = c & 0xFFFFFFFFFFFFFULL;
    c = (c >> 52) + t3;
    t3 = c & 0xFFFFFFFFFFFFFULL;
    c = (c >> 52) + t4;
    t4 = c & 0x0FFFFFFFFFFFFULL;

    // Replace n's with t's if one of the n's overflows.
    // If none of the n's overflow to begin with, the t's will just be the n's already and
    // we effectively ignore the results of the previous computations.
    n[0] = t0; n[1] = t1; n[2] = t2; n[3] = t3; n[4] = t4;

    // Subtract p if result >= p
    uint64_t mask = (uint64_t)~(-(int64_t)(n[4] == 0xFFFFFFFFFFFFULL && n[3] == 0xFFFFFFFFFFFFFULL && n[2] == 0xFFFFFFFFFFFFFULL && n[1] == 0xFFFFFFFFFFFFF && n[0] >= 0xFFFFEFFFFFC2FULL));
    n[4] &= mask;
    n[3] &= mask;
    n[2] &= mask;
    n[1] &= mask;
    n[0] -= (~mask & 0xFFFFEFFFFFC2FULL);

#ifdef VERIFY_MAGNITUDE
    magnitude = 1;
#endif
}

bool inline FieldElem::IsZero() const {
#ifdef VERIFY_MAGNITUDE
    assert(normalized);
#endif
    return (n[0] == 0 && n[1] == 0 && n[2] == 0 && n[3] == 0 && n[4] == 0);
}

<<<<<<< HEAD
bool inline operator==(const FieldElem &a, const FieldElem &b) {
#ifdef VERIFY_MAGNITUDE
    assert(a.normalized);
    assert(b.normalized);
#endif
=======
bool inline FieldElem::IsZeroCT() {
    NormalizeCT();
    return (n[0] == 0 && n[1] == 0 && n[2] == 0 && n[3] == 0 && n[4] == 0);
}

bool inline operator==(FieldElem &a, FieldElem &b) {
    a.Normalize();
    b.Normalize();
>>>>>>> 8803181c
    return (a.n[0] == b.n[0] && a.n[1] == b.n[1] && a.n[2] == b.n[2] && a.n[3] == b.n[3] && a.n[4] == b.n[4]);
}

bool inline EqualCT(FieldElem &a, FieldElem &b) {
    a.NormalizeCT();
    b.NormalizeCT();
    return (a.n[0] == b.n[0] && a.n[1] == b.n[1] && a.n[2] == b.n[2] && a.n[3] == b.n[3] && a.n[4] == b.n[4]);
}

void FieldElem::GetBytes(unsigned char *o) {
#ifdef VERIFY_MAGNITUDE
    assert(normalized);
#endif
    for (int i=0; i<32; i++) {
        int c = 0;
        for (int j=0; j<2; j++) {
            int limb = (8*i+4*j)/52;
            int shift = (8*i+4*j)%52;
            c |= ((n[limb] >> shift) & 0xF) << (4 * j);
        }
        o[31-i] = c;
    }
}

void FieldElem::GetBytesCT(unsigned char *o) {
    NormalizeCT();
    for (int i=0; i<32; i++) {
        int c = 0;
        for (int j=0; j<2; j++) {
            int limb = (8*i+4*j)/52;
            int shift = (8*i+4*j)%52;
            c |= ((n[limb] >> shift) & 0xF) << (4 * j);
        }
        o[31-i] = c;
    }
}

void FieldElem::SetBytes(const unsigned char *in) {
    n[0] = n[1] = n[2] = n[3] = n[4] = 0;
    for (int i=0; i<32; i++) {
        for (int j=0; j<2; j++) {
            int limb = (8*i+4*j)/52;
            int shift = (8*i+4*j)%52;
            n[limb] |= (uint64_t)((in[31-i] >> (4*j)) & 0xF) << shift;
        }
    }
#ifdef VERIFY_MAGNITUDE
    magnitude = 1;
    normalized = true;
#endif
}

void inline FieldElem::SetNeg(const FieldElem &a, int magnitudeIn) {
#ifdef VERIFY_MAGNITUDE
    assert(a.magnitude <= magnitudeIn);
    magnitude = magnitudeIn + 1;
    normalized = false;
#endif
    n[0] = 0xFFFFEFFFFFC2FULL * (magnitudeIn + 1) - a.n[0];
    n[1] = 0xFFFFFFFFFFFFFULL * (magnitudeIn + 1) - a.n[1];
    n[2] = 0xFFFFFFFFFFFFFULL * (magnitudeIn + 1) - a.n[2];
    n[3] = 0xFFFFFFFFFFFFFULL * (magnitudeIn + 1) - a.n[3];
    n[4] = 0x0FFFFFFFFFFFFULL * (magnitudeIn + 1) - a.n[4];
}

void inline FieldElem::operator*=(int v) {
#ifdef VERIFY_MAGNITUDE
    magnitude *= v;
    normalized = false;
#endif
    n[0] *= v;
    n[1] *= v;
    n[2] *= v;
    n[3] *= v;
    n[4] *= v;
}

void inline FieldElem::operator+=(const FieldElem &a) {
#ifdef VERIFY_MAGNITUDE
    magnitude += a.magnitude;
    normalized = false;
#endif
    n[0] += a.n[0];
    n[1] += a.n[1];
    n[2] += a.n[2];
    n[3] += a.n[3];
    n[4] += a.n[4];
}

void FieldElem::SetMult(const FieldElem &a, const FieldElem &b) {
#ifdef VERIFY_MAGNITUDE
    assert(a.magnitude <= 8);
    assert(b.magnitude <= 8);
#endif
    __int128 c = (__int128)a.n[0] * b.n[0];
    uint64_t t0 = c & 0xFFFFFFFFFFFFFULL; c = c >> 52; // c max 0FFFFFFFFFFFFFE0
    c = c + (__int128)a.n[0] * b.n[1] +
            (__int128)a.n[1] * b.n[0];
    uint64_t t1 = c & 0xFFFFFFFFFFFFFULL; c = c >> 52; // c max 20000000000000BF
    c = c + (__int128)a.n[0] * b.n[2] +
            (__int128)a.n[1] * b.n[1] +
            (__int128)a.n[2] * b.n[0];
    uint64_t t2 = c & 0xFFFFFFFFFFFFFULL; c = c >> 52; // c max 30000000000001A0
    c = c + (__int128)a.n[0] * b.n[3] +
            (__int128)a.n[1] * b.n[2] +
            (__int128)a.n[2] * b.n[1] +
            (__int128)a.n[3] * b.n[0];
    uint64_t t3 = c & 0xFFFFFFFFFFFFFULL; c = c >> 52; // c max 4000000000000280
    c = c + (__int128)a.n[0] * b.n[4] +
            (__int128)a.n[1] * b.n[3] +
            (__int128)a.n[2] * b.n[2] +
            (__int128)a.n[3] * b.n[1] +
            (__int128)a.n[4] * b.n[0];
    uint64_t t4 = c & 0xFFFFFFFFFFFFFULL; c = c >> 52; // c max 320000000000037E
    c = c + (__int128)a.n[1] * b.n[4] +
            (__int128)a.n[2] * b.n[3] +
            (__int128)a.n[3] * b.n[2] +
            (__int128)a.n[4] * b.n[1];
    uint64_t t5 = c & 0xFFFFFFFFFFFFFULL; c = c >> 52; // c max 22000000000002BE
    c = c + (__int128)a.n[2] * b.n[4] +
            (__int128)a.n[3] * b.n[3] +
            (__int128)a.n[4] * b.n[2];
    uint64_t t6 = c & 0xFFFFFFFFFFFFFULL; c = c >> 52; // c max 12000000000001DE
    c = c + (__int128)a.n[3] * b.n[4] +
            (__int128)a.n[4] * b.n[3];
    uint64_t t7 = c & 0xFFFFFFFFFFFFFULL; c = c >> 52; // c max 02000000000000FE
    c = c + (__int128)a.n[4] * b.n[4];
    uint64_t t8 = c & 0xFFFFFFFFFFFFFULL; c = c >> 52; // c max 001000000000001E
    uint64_t t9 = c;
    c = t0 + (__int128)t5 * 0x1000003D10ULL;

    t0 = c & 0xFFFFFFFFFFFFFULL; c = c >> 52; // c max 0000001000003D10
    c = c + t1 + (__int128)t6 * 0x1000003D10ULL;
    t1 = c & 0xFFFFFFFFFFFFFULL; c = c >> 52; // c max 0000001000003D10
    c = c + t2 + (__int128)t7 * 0x1000003D10ULL;
    n[2] = c & 0xFFFFFFFFFFFFFULL; c = c >> 52; // c max 0000001000003D10
    c = c + t3 + (__int128)t8 * 0x1000003D10ULL;
    n[3] = c & 0xFFFFFFFFFFFFFULL; c = c >> 52; // c max 0000001000003D10
    c = c + t4 + (__int128)t9 * 0x1000003D10ULL;
    n[4] = c & 0x0FFFFFFFFFFFFULL; c = c >> 48; // c max 000001000003D110
    c = t0 + (__int128)c * 0x1000003D1ULL;
    n[0] = c & 0xFFFFFFFFFFFFFULL; c = c >> 52; // c max 1000008
    n[1] = t1 + c;
#ifdef VERIFY_MAGNITUDE
    magnitude = 1;
    normalized = false;
#endif
}

void FieldElem::SetSquare(const FieldElem &a) {
#ifdef VERIFY_MAGNITUDE
    assert(a.magnitude <= 8);
#endif
    __int128 c = (__int128)a.n[0] * a.n[0];
    uint64_t t0 = c & 0xFFFFFFFFFFFFFULL; c = c >> 52; // c max 0FFFFFFFFFFFFFE0
    c = c + (__int128)(a.n[0]*2) * a.n[1];
    uint64_t t1 = c & 0xFFFFFFFFFFFFFULL; c = c >> 52; // c max 20000000000000BF
    c = c + (__int128)(a.n[0]*2) * a.n[2] +
            (__int128)a.n[1] * a.n[1];
    uint64_t t2 = c & 0xFFFFFFFFFFFFFULL; c = c >> 52; // c max 30000000000001A0
    c = c + (__int128)(a.n[0]*2) * a.n[3] +
            (__int128)(a.n[1]*2) * a.n[2];
    uint64_t t3 = c & 0xFFFFFFFFFFFFFULL; c = c >> 52; // c max 4000000000000280
    c = c + (__int128)(a.n[0]*2) * a.n[4] +
            (__int128)(a.n[1]*2) * a.n[3] +
            (__int128)a.n[2] * a.n[2];
    uint64_t t4 = c & 0xFFFFFFFFFFFFFULL; c = c >> 52; // c max 320000000000037E
    c = c + (__int128)(a.n[1]*2) * a.n[4] +
            (__int128)(a.n[2]*2) * a.n[3];
    uint64_t t5 = c & 0xFFFFFFFFFFFFFULL; c = c >> 52; // c max 22000000000002BE
    c = c + (__int128)(a.n[2]*2) * a.n[4] +
            (__int128)a.n[3] * a.n[3];
    uint64_t t6 = c & 0xFFFFFFFFFFFFFULL; c = c >> 52; // c max 12000000000001DE
    c = c + (__int128)(a.n[3]*2) * a.n[4];
    uint64_t t7 = c & 0xFFFFFFFFFFFFFULL; c = c >> 52; // c max 02000000000000FE
    c = c + (__int128)a.n[4] * a.n[4];
    uint64_t t8 = c & 0xFFFFFFFFFFFFFULL; c = c >> 52; // c max 001000000000001E
    uint64_t t9 = c;
    c = t0 + (__int128)t5 * 0x1000003D10ULL;
    t0 = c & 0xFFFFFFFFFFFFFULL; c = c >> 52; // c max 0000001000003D10
    c = c + t1 + (__int128)t6 * 0x1000003D10ULL;
    t1 = c & 0xFFFFFFFFFFFFFULL; c = c >> 52; // c max 0000001000003D10
    c = c + t2 + (__int128)t7 * 0x1000003D10ULL;
    n[2] = c & 0xFFFFFFFFFFFFFULL; c = c >> 52; // c max 0000001000003D10
    c = c + t3 + (__int128)t8 * 0x1000003D10ULL;
    n[3] = c & 0xFFFFFFFFFFFFFULL; c = c >> 52; // c max 0000001000003D10
    c = c + t4 + (__int128)t9 * 0x1000003D10ULL;
    n[4] = c & 0x0FFFFFFFFFFFFULL; c = c >> 48; // c max 000001000003D110
    c = t0 + (__int128)c * 0x1000003D1ULL;
    n[0] = c & 0xFFFFFFFFFFFFFULL; c = c >> 52; // c max 1000008
    n[1] = t1 + c;
#ifdef VERIFY_MAGNITUDE
    assert(a.magnitude <= 8);
    normalized = false;
#endif
}

void FieldElem::SetSquareRoot(const FieldElem &a) {
    // calculate a^p, with p={15,780,1022,1023}
    FieldElem a2; a2.SetSquare(a);
    FieldElem a3; a3.SetMult(a2,a);
    FieldElem a6; a6.SetSquare(a3);
    FieldElem a12; a12.SetSquare(a6);
    FieldElem a15; a15.SetMult(a12,a3);
    FieldElem a30; a30.SetSquare(a15);
    FieldElem a60; a60.SetSquare(a30);
    FieldElem a120; a120.SetSquare(a60);
    FieldElem a240; a240.SetSquare(a120);
    FieldElem a255; a255.SetMult(a240,a15);
    FieldElem a510; a510.SetSquare(a255);
    FieldElem a750; a750.SetMult(a510,a240);
    FieldElem a780; a780.SetMult(a750,a30);
    FieldElem a1020; a1020.SetSquare(a510);
    FieldElem a1022; a1022.SetMult(a1020,a2);
    FieldElem a1023; a1023.SetMult(a1022,a);
    FieldElem x = a15;
    for (int i=0; i<21; i++) {
        for (int j=0; j<10; j++) x.SetSquare(x);
        x.SetMult(x,a1023);
    }
    for (int j=0; j<10; j++) x.SetSquare(x);
    x.SetMult(x,a1022);
    for (int i=0; i<2; i++) {
        for (int j=0; j<10; j++) x.SetSquare(x);
        x.SetMult(x,a1023);
    }
    for (int j=0; j<10; j++) x.SetSquare(x);
    SetMult(x,a780);
}

bool FieldElem::IsOdd() const {
#ifdef VERIFY_MAGNITUDE
    assert(normalized);
#endif
    return n[0] & 1;
}

bool FieldElem::IsOddCT() {
    NormalizeCT();
    return n[0] & 1;
}

std::string FieldElem::ToString() {
    unsigned char tmp[32];
    Normalize();
    GetBytes(tmp);
    std::string ret;
    for (int i=0; i<32; i++) {
        static const char *c = "0123456789ABCDEF";
        ret += c[(tmp[i] >> 4) & 0xF];
        ret += c[(tmp[i]) & 0xF];
    }
    return ret;
}

std::string FieldElem::ToStringCT() {
    unsigned char tmp[32];
    GetBytesCT(tmp);
    std::string ret;
    for (int i=0; i<32; i++) {
        static const char *c = "0123456789ABCDEF";
        ret += c[(tmp[i] >> 4) & 0xF];
        ret += c[(tmp[i]) & 0xF];
    }
    return ret;
}

void FieldElem::SetHex(const std::string &str) {
    unsigned char tmp[32] = {};
    static const int cvt[256] = {0, 0, 0, 0, 0, 0, 0,0,0,0,0,0,0,0,0,0,
                                 0, 0, 0, 0, 0, 0, 0,0,0,0,0,0,0,0,0,0,
                                 0, 0, 0, 0, 0, 0, 0,0,0,0,0,0,0,0,0,0,
                                 0, 1, 2, 3, 4, 5, 6,7,8,9,0,0,0,0,0,0,
                                 0,10,11,12,13,14,15,0,0,0,0,0,0,0,0,0,
                                 0, 0, 0, 0, 0, 0, 0,0,0,0,0,0,0,0,0,0,
                                 0,10,11,12,13,14,15,0,0,0,0,0,0,0,0,0,
                                 0, 0, 0, 0, 0, 0, 0,0,0,0,0,0,0,0,0,0,
                                 0, 0, 0, 0, 0, 0, 0,0,0,0,0,0,0,0,0,0,
                                 0, 0, 0, 0, 0, 0, 0,0,0,0,0,0,0,0,0,0,
                                 0, 0, 0, 0, 0, 0, 0,0,0,0,0,0,0,0,0,0,
                                 0, 0, 0, 0, 0, 0, 0,0,0,0,0,0,0,0,0,0,
                                 0, 0, 0, 0, 0, 0, 0,0,0,0,0,0,0,0,0,0,
                                 0, 0, 0, 0, 0, 0, 0,0,0,0,0,0,0,0,0,0,
                                 0, 0, 0, 0, 0, 0, 0,0,0,0,0,0,0,0,0,0,
                                 0, 0, 0, 0, 0, 0, 0,0,0,0,0,0,0,0,0,0};
    for (unsigned int i=0; i<32; i++) {
        if (str.length() > i*2)
            tmp[32 - str.length()/2 + i] = (cvt[(unsigned char)str[2*i]] << 4) + cvt[(unsigned char)str[2*i+1]];
    }
    SetBytes(tmp);
}

static const unsigned char field_p_[] = {0xFF,0xFF,0xFF,0xFF,0xFF,0xFF,0xFF,0xFF,
                                         0xFF,0xFF,0xFF,0xFF,0xFF,0xFF,0xFF,0xFF,
                                         0xFF,0xFF,0xFF,0xFF,0xFF,0xFF,0xFF,0xFF,
                                         0xFF,0xFF,0xFF,0xFE,0xFF,0xFF,0xFC,0x2F};

FieldConstants::FieldConstants() : field_p(field_p_, sizeof(field_p_)) {}

const FieldConstants &GetFieldConst() {
    static const FieldConstants field_const;
    return field_const;
}

// Nonbuiltin Field Inverse is not constant time.
void FieldElem::SetInverse(FieldElem &a) {
#if defined(USE_FIELDINVERSE_BUILTIN)
    // calculate a^p, with p={45,63,1019,1023}
    FieldElem a2; a2.SetSquare(a);
    FieldElem a3; a3.SetMult(a2,a);
    FieldElem a4; a4.SetSquare(a2);
    FieldElem a5; a5.SetMult(a4,a);
    FieldElem a10; a10.SetSquare(a5);
    FieldElem a11; a11.SetMult(a10,a);
    FieldElem a21; a21.SetMult(a11,a10);
    FieldElem a42; a42.SetSquare(a21);
    FieldElem a45; a45.SetMult(a42,a3);
    FieldElem a63; a63.SetMult(a42,a21);
    FieldElem a126; a126.SetSquare(a63);
    FieldElem a252; a252.SetSquare(a126);
    FieldElem a504; a504.SetSquare(a252);
    FieldElem a1008; a1008.SetSquare(a504);
    FieldElem a1019; a1019.SetMult(a1008,a11);
    FieldElem a1023; a1023.SetMult(a1019,a4);
    FieldElem x = a63;
    for (int i=0; i<21; i++) {
        for (int j=0; j<10; j++) x.SetSquare(x);
        x.SetMult(x,a1023);
    }
    for (int j=0; j<10; j++) x.SetSquare(x);
    x.SetMult(x,a1019);
    for (int i=0; i<2; i++) {
        for (int j=0; j<10; j++) x.SetSquare(x);
        x.SetMult(x,a1023);
    }
    for (int j=0; j<10; j++) x.SetSquare(x);
    SetMult(x,a45);
#else
    unsigned char b[32];
    a.Normalize();
    a.GetBytes(b);
    {
        const Number &p = GetFieldConst().field_p;
        Number n; n.SetBytes(b, 32);
        n.SetModInverse(n, p);
        n.GetBytes(b, 32);
    }
    SetBytes(b);
#endif
}

}<|MERGE_RESOLUTION|>--- conflicted
+++ resolved
@@ -8,7 +8,6 @@
 #include "field.h"
 
 // #define VERIFY_MAGNITUDE 1
-#define CONSTANT_TIME
 
 namespace secp256k1 {
 
@@ -34,53 +33,6 @@
 }
 
 void FieldElem::Normalize() {
-#ifdef CONSTANT_TIME
-    NormalizeCT();
-    return;
-#else
-    uint64_t c;
-    if (n[0] > 0xFFFFFFFFFFFFFULL || n[1] > 0xFFFFFFFFFFFFFULL || n[2] > 0xFFFFFFFFFFFFFULL || n[3] > 0xFFFFFFFFFFFFFULL || n[4] > 0xFFFFFFFFFFFFULL) {
-        c = n[0];
-        uint64_t t0 = c & 0xFFFFFFFFFFFFFULL;
-        c = (c >> 52) + n[1];
-        uint64_t t1 = c & 0xFFFFFFFFFFFFFULL;
-        c = (c >> 52) + n[2];
-        uint64_t t2 = c & 0xFFFFFFFFFFFFFULL;
-        c = (c >> 52) + n[3];
-        uint64_t t3 = c & 0xFFFFFFFFFFFFFULL;
-        c = (c >> 52) + n[4];
-        uint64_t t4 = c & 0x0FFFFFFFFFFFFULL;
-        c >>= 48;
-        if (c) {
-            c = c * 0x1000003D1ULL + t0;
-            t0 = c & 0xFFFFFFFFFFFFFULL;
-            c = (c >> 52) + t1;
-            t1 = c & 0xFFFFFFFFFFFFFULL;
-            c = (c >> 52) + t2;
-            t2 = c & 0xFFFFFFFFFFFFFULL;
-            c = (c >> 52) + t3;
-            t3 = c & 0xFFFFFFFFFFFFFULL;
-            c = (c >> 52) + t4;
-            t4 = c & 0x0FFFFFFFFFFFFULL;
-            c >>= 48;
-        }
-        n[0] = t0; n[1] = t1; n[2] = t2; n[3] = t3; n[4] = t4;
-    }
-    if (n[4] == 0xFFFFFFFFFFFFULL && n[3] == 0xFFFFFFFFFFFFFULL && n[2] == 0xFFFFFFFFFFFFFULL && n[1] == 0xFFFFFFFFFFFFF && n[0] >= 0xFFFFEFFFFFC2FULL) {
-        n[4] = 0;
-        n[3] = 0;
-        n[2] = 0;
-        n[1] = 0;
-        n[0] -= 0xFFFFEFFFFFC2FULL;
-    }
-#ifdef VERIFY_MAGNITUDE
-    magnitude = 1;
-    normalized = true;
-#endif
-#endif
-}
-
-void FieldElem::NormalizeCT() {
     uint64_t c;
     c = n[0];
     uint64_t t0 = c & 0xFFFFFFFFFFFFFULL;
@@ -121,6 +73,7 @@
 
 #ifdef VERIFY_MAGNITUDE
     magnitude = 1;
+    normalized = true;
 #endif
 }
 
@@ -131,48 +84,18 @@
     return (n[0] == 0 && n[1] == 0 && n[2] == 0 && n[3] == 0 && n[4] == 0);
 }
 
-<<<<<<< HEAD
 bool inline operator==(const FieldElem &a, const FieldElem &b) {
 #ifdef VERIFY_MAGNITUDE
     assert(a.normalized);
     assert(b.normalized);
 #endif
-=======
-bool inline FieldElem::IsZeroCT() {
-    NormalizeCT();
-    return (n[0] == 0 && n[1] == 0 && n[2] == 0 && n[3] == 0 && n[4] == 0);
-}
-
-bool inline operator==(FieldElem &a, FieldElem &b) {
-    a.Normalize();
-    b.Normalize();
->>>>>>> 8803181c
     return (a.n[0] == b.n[0] && a.n[1] == b.n[1] && a.n[2] == b.n[2] && a.n[3] == b.n[3] && a.n[4] == b.n[4]);
 }
 
-bool inline EqualCT(FieldElem &a, FieldElem &b) {
-    a.NormalizeCT();
-    b.NormalizeCT();
-    return (a.n[0] == b.n[0] && a.n[1] == b.n[1] && a.n[2] == b.n[2] && a.n[3] == b.n[3] && a.n[4] == b.n[4]);
-}
-
 void FieldElem::GetBytes(unsigned char *o) {
 #ifdef VERIFY_MAGNITUDE
     assert(normalized);
 #endif
-    for (int i=0; i<32; i++) {
-        int c = 0;
-        for (int j=0; j<2; j++) {
-            int limb = (8*i+4*j)/52;
-            int shift = (8*i+4*j)%52;
-            c |= ((n[limb] >> shift) & 0xF) << (4 * j);
-        }
-        o[31-i] = c;
-    }
-}
-
-void FieldElem::GetBytesCT(unsigned char *o) {
-    NormalizeCT();
     for (int i=0; i<32; i++) {
         int c = 0;
         for (int j=0; j<2; j++) {
@@ -384,27 +307,10 @@
     return n[0] & 1;
 }
 
-bool FieldElem::IsOddCT() {
-    NormalizeCT();
-    return n[0] & 1;
-}
-
 std::string FieldElem::ToString() {
     unsigned char tmp[32];
     Normalize();
     GetBytes(tmp);
-    std::string ret;
-    for (int i=0; i<32; i++) {
-        static const char *c = "0123456789ABCDEF";
-        ret += c[(tmp[i] >> 4) & 0xF];
-        ret += c[(tmp[i]) & 0xF];
-    }
-    return ret;
-}
-
-std::string FieldElem::ToStringCT() {
-    unsigned char tmp[32];
-    GetBytesCT(tmp);
     std::string ret;
     for (int i=0; i<32; i++) {
         static const char *c = "0123456789ABCDEF";
